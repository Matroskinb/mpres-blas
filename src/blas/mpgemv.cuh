--- conflicted
+++ resolved
@@ -26,14 +26,11 @@
 
 #include "../mpvector.cuh"
 #include "../mpmatrix.cuh"
-#include "../mpreduct_rowcol.cuh"
 #include "../kernel_config.cuh"
 #include "../mblas_enum.cuh"
 
 namespace cuda
 {
-<<<<<<< HEAD
-=======
     /*!
      * Kernel that calculates the sum of all the elements in each row of an m-by-n multiple-precision matrix
      * The result (a vector of size m) is then added to the vector y
@@ -122,7 +119,6 @@
         }
     }
 
->>>>>>> d7ef9770
     /*!
      * Performs one of the matrix-vector operations
      * y = alpha*A*x + beta*y  or
@@ -219,7 +215,7 @@
             const unsigned int POW = nextPow2(blockDim3);
 
             // Compute row sums
-            matrix_row_sum_add_kernel<<<m, blockDim3, sizeof(mp_float_t) * blockDim3>>>(m, n, buffer2, y, incy, POW);
+            matrix_row_sum_kernel<<<m, blockDim3, sizeof(mp_float_t) * blockDim3>>>(m, n, buffer2, y, incy, POW);
 
         } else {
 
@@ -267,7 +263,7 @@
             const unsigned int POW = nextPow2(blockDim3);
 
             // Compute column sums
-            matrix_col_sum_add_kernel<<<n, blockDim3, sizeof(mp_float_t) * blockDim3>>>(m, n, buffer2, y, incy, POW);
+            matrix_col_sum_kernel<<<n, blockDim3, sizeof(mp_float_t) * blockDim3>>>(m, n, buffer2, y, incy, POW);
         }
     }
 
