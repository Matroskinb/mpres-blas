/*
 *  Performance test for SpMV routines using the ELLPACK matrix format (multiple precision matrix)
 *  Path to the matrix must be given as a command line argument, e.g., ../../tests/sparse/matrices/t3dl.mtx

 *  Copyright 2020 by Konstantin Isupov and Ivan Babeshko.
 *
 *  This file is part of the MPRES-BLAS library.
 *
 *  MPRES-BLAS is free software: you can redistribute it and/or modify
 *  it under the terms of the GNU General Public License as published by
 *  the Free Software Foundation, either version 3 of the License, or
 *  (at your option) any later version.
 *
 *  MPRES-BLAS is distributed in the hope that it will be useful,
 *  but WITHOUT ANY WARRANTY; without even the implied warranty of
 *  MERCHANTABILITY or FITNESS FOR A PARTICULAR PURPOSE.  See the
 *  GNU General Public License for more details.
 *
 *  You should have received a copy of the GNU General Public License
 *  along with MPRES-BLAS.  If not, see <https://www.gnu.org/licenses/>.
 */

#include "logger.cuh"
#include "tsthelper.cuh"
#include "sparse/matrix_converter.cuh"
#include "sparse/performance/ellpack/test_mpres_mpspmv_ellpack_scalar.cuh"
#include "sparse/performance/ellpack/test_mpres_mpspmv_ellpack_2stage.cuh"
#include "sparse/performance/ellpack/test_campary_mpspmv_ellpack.cuh"
#include "sparse/performance/ellpack/test_cump_mpspmv_ellpack.cuh"
#include "sparse/performance/ellpack/test_double_spmv_ellpack.cuh"
#include "sparse/performance/ellpack/test_taco_spmv_ellpack.cuh"

int INP_BITS; //in bits
int INP_DIGITS; //in decimal digits

void setPrecisions() {
    INP_BITS = (int) (MP_PRECISION / 4);
    INP_DIGITS = (int) (INP_BITS / 3.32 + 1);
}

void initialize() {
    cudaDeviceReset();
    rns_const_init();
    mp_const_init();
    setPrecisions();
    checkDeviceHasErrors(cudaDeviceSynchronize());
    cudaCheckErrors();
}

void finalize() {
}

void test(const char * MATRIX_PATH, const int M, const int N, const int LINES, const int NZR, const bool SYMM, const string DATATYPE) {
    //Input arrays
    mpfr_t *vectorX = create_random_array(N, INP_BITS);
    auto *AS = new double [M * NZR]();
    auto *JA = new int[M * NZR]();
    //Convert a sparse matrix to the double-precision ELLPACK format
    convert_to_ellpack(MATRIX_PATH, M, NZR, LINES, SYMM, AS, JA);
    //Launch tests
    test_double_spmv_ellpack(M, N, NZR, JA, AS, vectorX);
    //test_taco_spmv_ellpack(MATRIX_PATH, vectorX, DATATYPE);
    test_mpres_mpspmv_ellpack_scalar(M, N, NZR, JA, AS, vectorX);
    test_mpres_mpspmv_ellpack_2stage(M, N, NZR, JA, AS, vectorX);
    test_campary_mpspmv_ellpack<CAMPARY_PRECISION>(M, N, NZR, JA, AS, vectorX, INP_DIGITS);
    test_cump_mpspmv_ellpack(M, N, NZR, JA, AS, vectorX, MP_PRECISION, INP_DIGITS);
    checkDeviceHasErrors(cudaDeviceSynchronize());
    // cudaCheckErrors(); //CUMP gives failure
    //Cleanup
    for(int i = 0; i < N; i++){
        mpfr_clear(vectorX[i]);
    }
    delete[] vectorX;
    delete[] AS;
    delete[] JA;
    cudaDeviceReset();
}

int main(int argc, char *argv[]) {

    //The operation parameters. Read from an input file that contains a sparse matrix
    int M = 0; //number of rows
    int N = 0; //number of columns
    int NZR = 0; //number of nonzeros per row array (maximum number of nonzeros per row in the matrix A)
<<<<<<< HEAD
    int NZMD = 0; //number of nonzeros in main diagonal of the matrix
=======
    int NZMD = 0; //number of nonzeros in the main diagonal of the matrix
>>>>>>> 28391818
    int LINES = 0; //number of lines in the input matrix file
    bool SYMM = false; //true if the input matrix is to be treated as symmetrical; otherwise false
    string DATATYPE; //defines type of data in MatrixMarket: real, integer, binary

    initialize();

    //Start logging
    Logger::beginTestDescription(Logger::SPMV_MP_ELLPACK_PERFORMANCE_TEST);
    if(argc<=1) {
        printf("Matrix is not specified in command line arguments.");
        Logger::printSpace();
        Logger::endTestDescription();
        exit(1);
    }
    const char * MATRIX_PATH = argv[1];

    Logger::beginSection("Operation info:");
    Logger::printParam("Matrix path", MATRIX_PATH);
    read_matrix_properties(MATRIX_PATH, M, N, LINES, NZR, NZMD, SYMM, DATATYPE);
    Logger::printParam("Number of rows in matrix, M", M);
    Logger::printParam("Number of column in matrix, N", N);
    Logger::printParam("Number of nonzeros in matrix, NNZ", SYMM ? ( (LINES - NZMD) * 2 + NZMD) : LINES);
    Logger::printParam("Number of nonzeros per row array, NZR", NZR);
    Logger::printParam("Symmetry of matrix, SYMM", SYMM);
    Logger::printParam("Data type, DATATYPE", DATATYPE);
    Logger::printDash();
    Logger::beginSection("Additional info:");
    Logger::printParam("RNS_MODULI_SIZE", RNS_MODULI_SIZE);
    Logger::printParam("MP_PRECISION", MP_PRECISION);
    Logger::printParam("CAMPARY_PRECISION (n-double)", CAMPARY_PRECISION);
    Logger::endSection(true);

    //Run the test
    test(MATRIX_PATH, M, N, LINES, NZR, SYMM, DATATYPE);

    //Finalize
    finalize();

    //End logging
    Logger::endTestDescription();

    return 0;
}<|MERGE_RESOLUTION|>--- conflicted
+++ resolved
@@ -82,11 +82,7 @@
     int M = 0; //number of rows
     int N = 0; //number of columns
     int NZR = 0; //number of nonzeros per row array (maximum number of nonzeros per row in the matrix A)
-<<<<<<< HEAD
-    int NZMD = 0; //number of nonzeros in main diagonal of the matrix
-=======
     int NZMD = 0; //number of nonzeros in the main diagonal of the matrix
->>>>>>> 28391818
     int LINES = 0; //number of lines in the input matrix file
     bool SYMM = false; //true if the input matrix is to be treated as symmetrical; otherwise false
     string DATATYPE; //defines type of data in MatrixMarket: real, integer, binary
